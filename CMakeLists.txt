<<<<<<< HEAD
cmake_minimum_required(VERSION 3.1.0)

#
# cpp-sort is a header-only library. Therefore, no build whatsoever
# is needed to use the project. However, it includes a testsuite that
# can optionally be built with CMake. This is what this script does.
#

option(ENABLE_COVERAGE "whether to make suitable build for code coverage" OFF)
option(USE_VALGRIND "whether to run the tests with Valgrind" OFF)

add_compile_options(-std=c++1z)

# Use the gold linker if possible
if (UNIX AND NOT APPLE)
    set(CMAKE_EXE_LINKER_FLAGS "${CMAKE_EXE_LINKER_FLAGS} -fuse-ld=gold")
endif()

# Optionally enable sanitizers
if (UNIX AND SANITIZE)
    foreach(SANITIZE_FLAG ${SANITIZE})
        set(CMAKE_CXX_FLAGS "${CMAKE_CXX_FLAGS} -fsanitize=${SANITIZE_FLAG}")
    endforeach()
endif()

# Add suitable options for code coverage when needed
if (ENABLE_COVERAGE)
    SET(CMAKE_CXX_FLAGS "${CMAKE_CXX_FLAGS} -g -O0 -Wall -Wextra -fprofile-arcs -ftest-coverage")
    SET(CMAKE_EXE_LINKER_FLAGS "${CMAKE_EXE_LINKER_FLAGS} -fprofile-arcs -ftest-coverage")

    set(ENABLE_COVERAGE ON CACHE BOOL "Enable coverage build." FORCE)
    list(APPEND CMAKE_MODULE_PATH "${CMAKE_CURRENT_LIST_DIR}/cmake")
endif()

# Include cpp-sort headers
include_directories(${CMAKE_CURRENT_SOURCE_DIR}/include)

# Include Catch in the project and build the testsuite
add_subdirectory(external/catch)
add_subdirectory(testsuite)
=======
cmake_minimum_required(VERSION 3.8.0)

list(APPEND CMAKE_MODULE_PATH ${CMAKE_CURRENT_SOURCE_DIR}/cmake)

project(cpp-sort VERSION 1.3.0 LANGUAGES CXX)

include(CMakePackageConfigHelpers)
include(cotire)
include(GNUInstallDirs)

# Project options
option(BUILD_TESTING "Build the cpp-sort test suite" ON)
option(ENABLE_COVERAGE "Whether to make suitable build for code coverage" OFF)
option(USE_VALGRIND "Whether to run the tests with Valgrind" OFF)

# Create cpp-sort library and configure it
add_library(cpp-sort INTERFACE)
target_include_directories(cpp-sort INTERFACE
    $<BUILD_INTERFACE:${CMAKE_CURRENT_SOURCE_DIR}/include>  
    $<INSTALL_INTERFACE:include>
)

target_compile_features(cpp-sort INTERFACE cxx_std_14)

add_library(cpp-sort::cpp-sort ALIAS cpp-sort)

# Install targets and files
install(
	TARGETS
		cpp-sort
	EXPORT
		cpp-sort-targets
	DESTINATION
		${CMAKE_INSTALL_LIBDIR}
)

install(
	EXPORT
		cpp-sort-targets
	NAMESPACE
		cpp-sort::
	DESTINATION
		"${CMAKE_INSTALL_LIBDIR}/cmake/cpp-sort"
)

install(
	DIRECTORY
		"include/"
	DESTINATION
		"${CMAKE_INSTALL_INCLUDEDIR}"
)

configure_package_config_file(
    ${CMAKE_SOURCE_DIR}/cmake/cpp-sort-config.cmake.in
    ${CMAKE_BINARY_DIR}/cmake/cpp-sort-config.cmake
    INSTALL_DESTINATION
		${CMAKE_INSTALL_LIBDIR}/cmake/cpp-sort
)

write_basic_package_version_file(
    ${CMAKE_BINARY_DIR}/cmake/cpp-sort-config-version.cmake
    COMPATIBILITY
		SameMajorVersion
)

install(
    FILES
        ${CMAKE_BINARY_DIR}/cmake/cpp-sort-config.cmake
        ${CMAKE_BINARY_DIR}/cmake/cpp-sort-config-version.cmake
    DESTINATION ${CMAKE_INSTALL_LIBDIR}/cmake/cpp-sort
)

# Export target so that it can be used in subdirectories
export(EXPORT cpp-sort-targets
    FILE
		${CMAKE_BINARY_DIR}/cmake/cpp-sort-targets.cmake
    NAMESPACE
		cpp-sort::
)

# Build tests if this is the main project
if (BUILD_TESTING AND (PROJECT_SOURCE_DIR STREQUAL CMAKE_SOURCE_DIR))
    enable_testing()
    add_subdirectory(testsuite)
endif()
>>>>>>> 1136d2fc
<|MERGE_RESOLUTION|>--- conflicted
+++ resolved
@@ -1,45 +1,3 @@
-<<<<<<< HEAD
-cmake_minimum_required(VERSION 3.1.0)
-
-#
-# cpp-sort is a header-only library. Therefore, no build whatsoever
-# is needed to use the project. However, it includes a testsuite that
-# can optionally be built with CMake. This is what this script does.
-#
-
-option(ENABLE_COVERAGE "whether to make suitable build for code coverage" OFF)
-option(USE_VALGRIND "whether to run the tests with Valgrind" OFF)
-
-add_compile_options(-std=c++1z)
-
-# Use the gold linker if possible
-if (UNIX AND NOT APPLE)
-    set(CMAKE_EXE_LINKER_FLAGS "${CMAKE_EXE_LINKER_FLAGS} -fuse-ld=gold")
-endif()
-
-# Optionally enable sanitizers
-if (UNIX AND SANITIZE)
-    foreach(SANITIZE_FLAG ${SANITIZE})
-        set(CMAKE_CXX_FLAGS "${CMAKE_CXX_FLAGS} -fsanitize=${SANITIZE_FLAG}")
-    endforeach()
-endif()
-
-# Add suitable options for code coverage when needed
-if (ENABLE_COVERAGE)
-    SET(CMAKE_CXX_FLAGS "${CMAKE_CXX_FLAGS} -g -O0 -Wall -Wextra -fprofile-arcs -ftest-coverage")
-    SET(CMAKE_EXE_LINKER_FLAGS "${CMAKE_EXE_LINKER_FLAGS} -fprofile-arcs -ftest-coverage")
-
-    set(ENABLE_COVERAGE ON CACHE BOOL "Enable coverage build." FORCE)
-    list(APPEND CMAKE_MODULE_PATH "${CMAKE_CURRENT_LIST_DIR}/cmake")
-endif()
-
-# Include cpp-sort headers
-include_directories(${CMAKE_CURRENT_SOURCE_DIR}/include)
-
-# Include Catch in the project and build the testsuite
-add_subdirectory(external/catch)
-add_subdirectory(testsuite)
-=======
 cmake_minimum_required(VERSION 3.8.0)
 
 list(APPEND CMAKE_MODULE_PATH ${CMAKE_CURRENT_SOURCE_DIR}/cmake)
@@ -62,7 +20,7 @@
     $<INSTALL_INTERFACE:include>
 )
 
-target_compile_features(cpp-sort INTERFACE cxx_std_14)
+target_compile_features(cpp-sort INTERFACE cxx_std_17)
 
 add_library(cpp-sort::cpp-sort ALIAS cpp-sort)
 
@@ -124,5 +82,4 @@
 if (BUILD_TESTING AND (PROJECT_SOURCE_DIR STREQUAL CMAKE_SOURCE_DIR))
     enable_testing()
     add_subdirectory(testsuite)
-endif()
->>>>>>> 1136d2fc
+endif()