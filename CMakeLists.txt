cmake_minimum_required(VERSION 3.1.0)

#
# cpp-sort is a header-only library. Therefore, no build whatsoever
# is needed to use the project. However, it includes a testsuite that
# can optionally be built with CMake. This is what this script does.
#

<<<<<<< HEAD
add_compile_options(-std=c++1z)
=======
option(USE_VALGRIND "whether to run the tests with Valgrind" OFF)

set(CMAKE_CXX_STANDARD 14)
>>>>>>> 420f9116

# Use the gold linker if possible
if (UNIX AND NOT APPLE)
    set(CMAKE_EXE_LINKER_FLAGS "${CMAKE_EXE_LINKER_FLAGS} -fuse-ld=gold")
endif()

# Optionally enable sanitizers
if (UNIX AND SANITIZE)
    foreach(SANITIZE_FLAG ${SANITIZE})
        set(CMAKE_CXX_FLAGS "${CMAKE_CXX_FLAGS} -fsanitize=${SANITIZE_FLAG}")
    endforeach()
endif()

# Include cpp-sort headers
include_directories(${CMAKE_CURRENT_SOURCE_DIR}/include)

# Include Catch in the project and build the testsuite
add_subdirectory(external/catch)
add_subdirectory(testsuite)<|MERGE_RESOLUTION|>--- conflicted
+++ resolved
@@ -6,13 +6,9 @@
 # can optionally be built with CMake. This is what this script does.
 #
 
-<<<<<<< HEAD
-add_compile_options(-std=c++1z)
-=======
 option(USE_VALGRIND "whether to run the tests with Valgrind" OFF)
 
-set(CMAKE_CXX_STANDARD 14)
->>>>>>> 420f9116
+add_compile_options(-std=c++1z)
 
 # Use the gold linker if possible
 if (UNIX AND NOT APPLE)
