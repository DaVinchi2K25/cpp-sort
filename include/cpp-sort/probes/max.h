/*
 * The MIT License (MIT)
 *
 * Copyright (c) 2016-2018 Morwenn
 *
 * Permission is hereby granted, free of charge, to any person obtaining a copy
 * of this software and associated documentation files (the "Software"), to deal
 * in the Software without restriction, including without limitation the rights
 * to use, copy, modify, merge, publish, distribute, sublicense, and/or sell
 * copies of the Software, and to permit persons to whom the Software is
 * furnished to do so, subject to the following conditions:
 *
 * The above copyright notice and this permission notice shall be included in
 * all copies or substantial portions of the Software.
 *
 * THE SOFTWARE IS PROVIDED "AS IS", WITHOUT WARRANTY OF ANY KIND, EXPRESS OR
 * IMPLIED, INCLUDING BUT NOT LIMITED TO THE WARRANTIES OF MERCHANTABILITY,
 * FITNESS FOR A PARTICULAR PURPOSE AND NONINFRINGEMENT. IN NO EVENT SHALL THE
 * AUTHORS OR COPYRIGHT HOLDERS BE LIABLE FOR ANY CLAIM, DAMAGES OR OTHER
 * LIABILITY, WHETHER IN AN ACTION OF CONTRACT, TORT OR OTHERWISE, ARISING FROM,
 * OUT OF OR IN CONNECTION WITH THE SOFTWARE OR THE USE OR OTHER DEALINGS IN
 * THE SOFTWARE.
 */
#ifndef CPPSORT_PROBES_MAX_H_
#define CPPSORT_PROBES_MAX_H_

////////////////////////////////////////////////////////////
// Headers
////////////////////////////////////////////////////////////
#include <algorithm>
#include <functional>
#include <iterator>
#include <type_traits>
#include <utility>
#include <vector>
#include <cpp-sort/sorter_facade.h>
#include <cpp-sort/sorter_traits.h>
#include <cpp-sort/utility/as_function.h>
#include <cpp-sort/utility/functional.h>
<<<<<<< HEAD
=======
#include <cpp-sort/utility/static_const.h>
#include "../detail/equal_range.h"
>>>>>>> e71ed9d8
#include "../detail/indirect_compare.h"
#include "../detail/iterator_traits.h"
#include "../detail/pdqsort.h"

namespace cppsort::probe
{
    namespace detail
    {
        struct max_impl
        {
            template<
                typename ForwardIterator,
                typename Compare = std::less<>,
                typename Projection = utility::identity,
                typename = std::enable_if_t<
                    is_projection_iterator_v<Projection, ForwardIterator, Compare>
                >
            >
            auto operator()(ForwardIterator first, ForwardIterator last,
                            Compare compare={}, Projection projection={}) const
                -> cppsort::detail::difference_type_t<ForwardIterator>
            {
                using difference_type = cppsort::detail::difference_type_t<ForwardIterator>;
                auto&& proj = utility::as_function(projection);

                auto size = std::distance(first, last);
                if (size < 2) {
                    return 0;
                }

                ////////////////////////////////////////////////////////////
                // Indirectly sort the iterators

                // Copy the iterators in a vector
                std::vector<ForwardIterator> iterators;
                iterators.reserve(size);
                for (ForwardIterator it = first ; it != last ; ++it) {
                    iterators.push_back(it);
                }

                // Sort the iterators on pointed values
                cppsort::detail::pdqsort(
                    iterators.begin(), iterators.end(),
                    cppsort::detail::indirect_compare(std::move(compare), std::move(projection)),
                    utility::identity{}
                );

                ////////////////////////////////////////////////////////////
                // Maximum distance an element has to travel in order to
                // reach its sorted position

                difference_type max_dist = 0;
                difference_type it_pos = 0;
                for (auto it = first ; it != last ; ++it) {
                    // Find the range where *first belongs once sorted
                    auto rng = cppsort::detail::equal_range(
                        iterators.begin(), iterators.end(), proj(*it), compare,
                        [&proj](const auto& iterator) {
                            return proj(*iterator);
                        });
                    auto pos_min = std::distance(iterators.begin(), rng.first);
                    auto pos_max = std::distance(iterators.begin(), rng.second);

                    // If *first isn't into one of its sorted positions, computed the closest
                    if (it_pos < pos_min) {
                        max_dist = std::max(pos_min - it_pos, max_dist);
                    } else if (it_pos >= pos_max) {
                        max_dist = std::max(it_pos - pos_max + 1, max_dist);
                    }

                    ++it_pos;
                }
                return max_dist;
            }
        };
    }

    inline constexpr sorter_facade<detail::max_impl> max{};
}

#endif // CPPSORT_PROBES_MAX_H_<|MERGE_RESOLUTION|>--- conflicted
+++ resolved
@@ -1,7 +1,7 @@
 /*
  * The MIT License (MIT)
  *
- * Copyright (c) 2016-2018 Morwenn
+ * Copyright (c) 2016-2019 Morwenn
  *
  * Permission is hereby granted, free of charge, to any person obtaining a copy
  * of this software and associated documentation files (the "Software"), to deal
@@ -37,11 +37,7 @@
 #include <cpp-sort/sorter_traits.h>
 #include <cpp-sort/utility/as_function.h>
 #include <cpp-sort/utility/functional.h>
-<<<<<<< HEAD
-=======
-#include <cpp-sort/utility/static_const.h>
 #include "../detail/equal_range.h"
->>>>>>> e71ed9d8
 #include "../detail/indirect_compare.h"
 #include "../detail/iterator_traits.h"
 #include "../detail/pdqsort.h"
