--- conflicted
+++ resolved
@@ -87,11 +87,7 @@
         self_sort_adapter() = default;
 
         // Automatic deduction guide
-<<<<<<< HEAD
-        constexpr explicit self_sort_adapter(Sorter) noexcept {};
-=======
         constexpr explicit self_sort_adapter(Sorter) noexcept {}
->>>>>>> 3761f850
 
         ////////////////////////////////////////////////////////////
         // Function call operator
