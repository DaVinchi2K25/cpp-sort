--- conflicted
+++ resolved
@@ -89,15 +89,9 @@
                 }
 
                 // Indirectly sort the original sequence
-<<<<<<< HEAD
-                Sorter{}(
+                return Sorter{}(
                     associate_iterator(projected.get()),
                     associate_iterator(projected.get() + size),
-=======
-                return Sorter{}(
-                    make_associate_iterator(projected.get()),
-                    make_associate_iterator(projected.get() + size),
->>>>>>> 1136d2fc
                     std::move(compare),
                     [](const auto& value) -> auto& { return value.data; }
                 );
