// Details for templated Spreadsort-based float_sort.

//          Copyright Steven J. Ross 2001 - 2014.
// Distributed under the Boost Software License, Version 1.0.
//    (See accompanying file LICENSE_1_0.txt or copy at
//          http://www.boost.org/LICENSE_1_0.txt)

// See http://www.boost.org/libs/sort for library home page.

/*
Some improvements suggested by:
Phil Endecott and Frank Gennari
*/

// Modified in 2015-2017 by Morwenn for inclusion into cpp-sort

#ifndef CPPSORT_DETAIL_SPREADSORT_DETAIL_FLOAT_SORT_H_
#define CPPSORT_DETAIL_SPREADSORT_DETAIL_FLOAT_SORT_H_

////////////////////////////////////////////////////////////
// Headers
////////////////////////////////////////////////////////////
#include <cstddef>
#include <cstdint>
#include <functional>
#include <limits>
#include <type_traits>
#include <utility>
#include <vector>
#include <cpp-sort/utility/as_function.h>
#include <cpp-sort/utility/iter_move.h>
#include "common.h"
#include "constants.h"
#include "integer_sort.h"
#include "../../iterator_traits.h"
#include "../../memcpy_cast.h"
#include "../../pdqsort.h"

namespace cppsort::detail::spreadsort::detail
{
<<<<<<< HEAD
    //Casts a RandomAccessIter to the specified integer type
    template<typename Cast_type, typename RandomAccessIter, typename Projection>
    auto cast_float_iter(const RandomAccessIter & floatiter, Projection projection)
        -> Cast_type
    {
      using Data_type = projected_t<RandomAccessIter, Projection>;
      auto&& proj = utility::as_function(projection);

      //Only cast IEEE floating-point numbers, and only to same-sized integers
      static_assert(sizeof(Cast_type) == sizeof(Data_type));
      static_assert(std::numeric_limits<Data_type>::is_iec559);
      static_assert(std::numeric_limits<Cast_type>::is_integer);
      Cast_type result;
      std::memcpy(std::addressof(result),
                  std::addressof(proj(*floatiter)),
                  sizeof(Data_type));
      return result;
    }

=======
>>>>>>> f8c771d6
    //Specialized swap loops for floating-point casting
    template<typename RandomAccessIter, typename Div_type, typename Projection>
    auto inner_float_swap_loop(RandomAccessIter * bins,
                               const RandomAccessIter & nextbinstart, unsigned ii,
                               const unsigned log_divisor, const Div_type div_min,
                               Projection projection)
        -> void
    {
      using utility::iter_move;
      auto&& proj = utility::as_function(projection);

      RandomAccessIter * local_bin = bins + ii;
      for (RandomAccessIter current = *local_bin; current < nextbinstart;
          ++current) {
        for (RandomAccessIter * target_bin =
            (bins + ((memcpy_cast<Div_type>(proj(*current)) >>
                      log_divisor) - div_min));  target_bin != local_bin;
          target_bin = bins + ((memcpy_cast<Div_type>(proj(*current)) >> log_divisor)
                            - div_min)) {
          RandomAccessIter b = *target_bin;
          ++(*target_bin);
          RandomAccessIter * b_bin = bins + ((memcpy_cast<Div_type>(proj(*b)) >> log_divisor)
                                          - div_min);
          //Three-way swap; if the item to be swapped doesn't belong in the
          //current bin, swap it to where it belongs
          if (b_bin != local_bin) {
            RandomAccessIter c = *b_bin;
            ++(*b_bin);
            auto tmp = iter_move(c);
            *c = iter_move(b);
            *b = iter_move(current);
            *current = std::move(tmp);
          } else {
            auto tmp = iter_move(b);
            *b = iter_move(current);
            *current = std::move(tmp);
          }
        }
      }
      *local_bin = nextbinstart;
    }

    template<typename RandomAccessIter, typename Div_type, typename Projection>
    auto float_swap_loop(RandomAccessIter * bins,
                         RandomAccessIter & nextbinstart, unsigned ii,
                         const std::size_t *bin_sizes,
                         const unsigned log_divisor, const Div_type div_min,
                         Projection projection)
        -> void
    {
      nextbinstart += bin_sizes[ii];
      inner_float_swap_loop<RandomAccessIter, Div_type>
        (bins, nextbinstart, ii, log_divisor, div_min, projection);
    }

    // Return true if the list is sorted.  Otherwise, find the minimum and
    // maximum.  Values are cast to Cast_type before comparison.
    template<typename RandomAccessIter, typename Cast_type, typename Projection>
    auto is_sorted_or_find_extremes(RandomAccessIter current, RandomAccessIter last,
                                    Cast_type & max, Cast_type & min,
                                    Projection projection)
        -> bool
    {
      auto&& proj = utility::as_function(projection);

      min = max = memcpy_cast<Cast_type>(proj(*current));
      RandomAccessIter prev = current;
      bool sorted = true;
      while (++current < last) {
        Cast_type value = memcpy_cast<Cast_type>(proj(*current));
        sorted &= proj(*current) >= proj(*prev);
        prev = current;
        if (max < value)
          max = value;
        else if (value < min)
          min = value;
      }
      return sorted;
    }

    //Special-case sorting of positive floats with casting
    template<typename RandomAccessIter, typename Div_type,
             typename Size_type, typename Projection>
    auto positive_float_sort_rec(RandomAccessIter first, RandomAccessIter last,
                                 std::vector<RandomAccessIter> &bin_cache, unsigned cache_offset,
                                 std::size_t *bin_sizes, Projection projection)
        -> void
    {
      Div_type max, min;
      if (is_sorted_or_find_extremes<RandomAccessIter, Div_type>(
        first, last, max, min, projection))
        return;

      auto&& proj = utility::as_function(projection);

      unsigned log_divisor = get_log_divisor<float_log_mean_bin_size>(
          last - first, rough_log_2_size(Size_type(max - min)));
      Div_type div_min = min >> log_divisor;
      Div_type div_max = max >> log_divisor;
      unsigned bin_count = unsigned(div_max - div_min) + 1;
      unsigned cache_end;
      RandomAccessIter * bins = size_bins(bin_sizes, bin_cache, cache_offset,
                                          cache_end, bin_count);

      //Calculating the size of each bin
      for (RandomAccessIter current = first; current != last;) {
        bin_sizes[unsigned((memcpy_cast<Div_type>(
            proj(*current)) >> log_divisor) - div_min)]++;
        ++current;
      }
      bins[0] = first;
      for (unsigned u = 0; u < bin_count - 1; u++)
        bins[u + 1] = bins[u] + bin_sizes[u];


      //Swap into place
      RandomAccessIter nextbinstart = first;
      for (unsigned u = 0; u < bin_count - 1; ++u)
        float_swap_loop<RandomAccessIter, Div_type>
          (bins, nextbinstart, u, bin_sizes, log_divisor, div_min, projection);
      bins[bin_count - 1] = last;

      //Return if we've completed bucketsorting
      if (!log_divisor)
        return;

      //Recursing
      std::size_t max_count = get_min_count<float_log_mean_bin_size,
                                            float_log_min_split_count,
                                            float_log_finishing_count>(log_divisor);
      RandomAccessIter lastPos = first;
      for (unsigned u = cache_offset; u < cache_end; lastPos = bin_cache[u],
          ++u) {
        std::size_t count = bin_cache[u] - lastPos;
        if (count < 2)
          continue;
        if (count < max_count)
          pdqsort(lastPos, bin_cache[u], std::less{}, projection);
        else
          positive_float_sort_rec<RandomAccessIter, Div_type, Size_type>
            (lastPos, bin_cache[u], bin_cache, cache_end, bin_sizes, projection);
      }
    }

    //Sorting negative floats
    //Bins are iterated in reverse because max_neg_float = min_neg_int
    template<typename RandomAccessIter, typename Div_type,
             typename Size_type, typename Projection>
    auto negative_float_sort_rec(RandomAccessIter first, RandomAccessIter last,
                                 std::vector<RandomAccessIter> &bin_cache,
                                 unsigned cache_offset, std::size_t *bin_sizes,
                                 Projection projection)
        -> void
    {
      Div_type max, min;
      if (is_sorted_or_find_extremes<RandomAccessIter, Div_type>(
        first, last, max, min, projection))
        return;

      auto&& proj = utility::as_function(projection);

      unsigned log_divisor = get_log_divisor<float_log_mean_bin_size>(
          last - first, rough_log_2_size(Size_type(max - min)));
      Div_type div_min = min >> log_divisor;
      Div_type div_max = max >> log_divisor;
      unsigned bin_count = unsigned(div_max - div_min) + 1;
      unsigned cache_end;
      RandomAccessIter * bins = size_bins(bin_sizes, bin_cache, cache_offset,
                                          cache_end, bin_count);

      //Calculating the size of each bin
      for (RandomAccessIter current = first; current != last;) {
        bin_sizes[unsigned((memcpy_cast<Div_type>(
            proj(*current)) >> log_divisor) - div_min)]++;
        ++current;
      }
      bins[bin_count - 1] = first;
      for (int ii = bin_count - 2; ii >= 0; --ii)
        bins[ii] = bins[ii + 1] + bin_sizes[ii + 1];

      //Swap into place
      RandomAccessIter nextbinstart = first;
      //The last bin will always have the correct elements in it
      for (int ii = bin_count - 1; ii > 0; --ii)
        float_swap_loop<RandomAccessIter, Div_type>
          (bins, nextbinstart, ii, bin_sizes, log_divisor, div_min, projection);
      //Update the end position because we don't process the last bin
      bin_cache[cache_offset] = last;

      //Return if we've completed bucketsorting
      if (!log_divisor)
        return;

      //Recursing
      std::size_t max_count = get_min_count<float_log_mean_bin_size,
                                            float_log_min_split_count,
                                            float_log_finishing_count>(log_divisor);
      RandomAccessIter lastPos = first;
      for (int ii = cache_end - 1; ii >= static_cast<int>(cache_offset);
          lastPos = bin_cache[ii], (void) --ii) {
        std::size_t count = bin_cache[ii] - lastPos;
        if (count < 2)
          continue;
        if (count < max_count)
          pdqsort(lastPos, bin_cache[ii], std::less{}, projection);
        else
          negative_float_sort_rec<RandomAccessIter, Div_type, Size_type>
            (lastPos, bin_cache[ii], bin_cache, cache_end, bin_sizes, projection);
      }
    }

    //Casting special-case for floating-point sorting
    template<typename RandomAccessIter, typename Div_type,
             typename Size_type, typename Projection>
    auto float_sort_rec(RandomAccessIter first, RandomAccessIter last,
                        std::vector<RandomAccessIter> &bin_cache, unsigned cache_offset,
                        std::size_t *bin_sizes, Projection projection)
        -> void
    {
      Div_type max, min;
      if (is_sorted_or_find_extremes<RandomAccessIter, Div_type>(
        first, last, max, min, projection))
        return;

      auto&& proj = utility::as_function(projection);

      unsigned log_divisor = get_log_divisor<float_log_mean_bin_size>(
          last - first, rough_log_2_size(Size_type(max - min)));
      Div_type div_min = min >> log_divisor;
      Div_type div_max = max >> log_divisor;
      unsigned bin_count = unsigned(div_max - div_min) + 1;
      unsigned cache_end;
      RandomAccessIter * bins = size_bins(bin_sizes, bin_cache, cache_offset,
                                          cache_end, bin_count);

      //Calculating the size of each bin
      for (RandomAccessIter current = first; current != last;) {
        bin_sizes[unsigned((memcpy_cast<Div_type>(
            proj(*current)) >> log_divisor) - div_min)]++;
        ++current;
      }
      //The index of the first positive bin
      //Must be divided small enough to fit into an integer
      unsigned first_positive = (div_min < 0) ? unsigned(-div_min) : 0;
      //Resetting if all bins are negative
      if (cache_offset + first_positive > cache_end)
        first_positive = cache_end - cache_offset;
      //Reversing the order of the negative bins
      //Note that because of the negative/positive ordering direction flip
      //We can not depend upon bin order and positions matching up
      //so bin_sizes must be reused to contain the end of the bin
      if (first_positive > 0) {
        bins[first_positive - 1] = first;
        for (int ii = first_positive - 2; ii >= 0; --ii) {
          bins[ii] = first + bin_sizes[ii + 1];
          bin_sizes[ii] += bin_sizes[ii + 1];
        }
        //Handling positives following negatives
        if (first_positive < bin_count) {
          bins[first_positive] = first + bin_sizes[0];
          bin_sizes[first_positive] += bin_sizes[0];
        }
      }
      else
        bins[0] = first;
      for (unsigned u = first_positive; u < bin_count - 1; u++) {
        bins[u + 1] = first + bin_sizes[u];
        bin_sizes[u + 1] += bin_sizes[u];
      }

      //Swap into place
      RandomAccessIter nextbinstart = first;
      for (unsigned u = 0; u < bin_count; ++u) {
        nextbinstart = first + bin_sizes[u];
        inner_float_swap_loop<RandomAccessIter, Div_type>
          (bins, nextbinstart, u, log_divisor, div_min, projection);
      }

      if (!log_divisor)
        return;

      //Handling negative values first
      std::size_t max_count = get_min_count<float_log_mean_bin_size,
                                            float_log_min_split_count,
                                            float_log_finishing_count>(log_divisor);
      RandomAccessIter lastPos = first;
      for (int ii = cache_offset + first_positive - 1;
           ii >= static_cast<int>(cache_offset);
           lastPos = bin_cache[ii--]) {
        std::size_t count = bin_cache[ii] - lastPos;
        if (count < 2)
          continue;
        if (count < max_count)
          pdqsort(lastPos, bin_cache[ii], std::less{}, projection);
        //sort negative values using reversed-bin spreadsort
        else
          negative_float_sort_rec<RandomAccessIter, Div_type, Size_type>
            (lastPos, bin_cache[ii], bin_cache, cache_end, bin_sizes, projection);
      }

      for (unsigned u = cache_offset + first_positive; u < cache_end;
          lastPos = bin_cache[u], (void) ++u) {
        std::size_t count = bin_cache[u] - lastPos;
        if (count < 2)
          continue;
        if (count < max_count)
          pdqsort(lastPos, bin_cache[u], std::less{}, projection);
        //sort positive values using normal spreadsort
        else
          positive_float_sort_rec<RandomAccessIter, Div_type, Size_type>
            (lastPos, bin_cache[u], bin_cache, cache_end, bin_sizes, projection);
      }
    }

    //Checking whether the value type is a float, and trying a 32-bit integer
    template<typename RandomAccessIter, typename Projection>
    auto float_sort(RandomAccessIter first, RandomAccessIter last, Projection projection)
        -> std::enable_if_t<
            sizeof(std::uint32_t) == sizeof(projected_t<RandomAccessIter, Projection>) &&
            std::numeric_limits<projected_t<RandomAccessIter, Projection>>::is_iec559,
            void
        >
    {
      std::size_t bin_sizes[1 << max_finishing_splits];
      std::vector<RandomAccessIter> bin_cache;
      float_sort_rec<RandomAccessIter, std::int32_t, std::uint32_t>
        (first, last, bin_cache, 0, bin_sizes, projection);
    }

    //Checking whether the value type is a double, and using a 64-bit integer
    template<typename RandomAccessIter, typename Projection>
    auto float_sort(RandomAccessIter first, RandomAccessIter last, Projection projection)
        -> std::enable_if_t<
            sizeof(std::uint64_t) == sizeof(projected_t<RandomAccessIter, Projection>) &&
            std::numeric_limits<projected_t<RandomAccessIter, Projection>>::is_iec559,
            void
        >
    {
      std::size_t bin_sizes[1 << max_finishing_splits];
      std::vector<RandomAccessIter> bin_cache;
      float_sort_rec<RandomAccessIter, std::int64_t, std::uint64_t>
        (first, last, bin_cache, 0, bin_sizes, projection);
    }
}

#endif // CPPSORT_DETAIL_SPREADSORT_DETAIL_FLOAT_SORT_H_<|MERGE_RESOLUTION|>--- conflicted
+++ resolved
@@ -38,28 +38,6 @@
 
 namespace cppsort::detail::spreadsort::detail
 {
-<<<<<<< HEAD
-    //Casts a RandomAccessIter to the specified integer type
-    template<typename Cast_type, typename RandomAccessIter, typename Projection>
-    auto cast_float_iter(const RandomAccessIter & floatiter, Projection projection)
-        -> Cast_type
-    {
-      using Data_type = projected_t<RandomAccessIter, Projection>;
-      auto&& proj = utility::as_function(projection);
-
-      //Only cast IEEE floating-point numbers, and only to same-sized integers
-      static_assert(sizeof(Cast_type) == sizeof(Data_type));
-      static_assert(std::numeric_limits<Data_type>::is_iec559);
-      static_assert(std::numeric_limits<Cast_type>::is_integer);
-      Cast_type result;
-      std::memcpy(std::addressof(result),
-                  std::addressof(proj(*floatiter)),
-                  sizeof(Data_type));
-      return result;
-    }
-
-=======
->>>>>>> f8c771d6
     //Specialized swap loops for floating-point casting
     template<typename RandomAccessIter, typename Div_type, typename Projection>
     auto inner_float_swap_loop(RandomAccessIter * bins,
