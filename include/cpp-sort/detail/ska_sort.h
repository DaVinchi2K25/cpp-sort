--- conflicted
+++ resolved
@@ -20,11 +20,6 @@
 #include <utility>
 #include <cpp-sort/sorters/pdq_sorter.h>
 #include <cpp-sort/utility/as_function.h>
-<<<<<<< HEAD
-#include "detection.h"
-=======
-#include "attributes.h"
->>>>>>> 3761f850
 #include "memcpy_cast.h"
 #include "type_traits.h"
 
@@ -372,13 +367,8 @@
             return Current::sub_key(value.second, sort_data);
         }
 
-<<<<<<< HEAD
-        using next = std::conditional_t<
+        using next = conditional_t<
             std::is_same_v<SubKey<void>, typename Current::next>,
-=======
-        using next = conditional_t<
-            std::is_same<SubKey<void>, typename Current::next>::value,
->>>>>>> 3761f850
             SubKey<void>,
             PairSecondSubKey<F, S, typename Current::next>
         >;
@@ -394,13 +384,8 @@
             return Current::sub_key(value.first, sort_data);
         }
 
-<<<<<<< HEAD
-        using next = std::conditional_t<
+        using next = conditional_t<
             std::is_same_v<SubKey<void>, typename Current::next>,
-=======
-        using next = conditional_t<
-            std::is_same<SubKey<void>, typename Current::next>::value,
->>>>>>> 3761f850
             PairSecondSubKey<F, S, SubKey<S>>,
             PairFirstSubKey<F, S, typename Current::next>
         >;
