--- conflicted
+++ resolved
@@ -28,13 +28,7 @@
 // Headers
 ////////////////////////////////////////////////////////////
 #include <functional>
-<<<<<<< HEAD
-#include <utility>
-#include <cpp-sort/sorter_facade.h>
 #include <cpp-sort/utility/identity.h>
-#include "../as_function.h"
-=======
->>>>>>> 5ba16617
 #include "../front_insert.h"
 
 namespace cppsort
@@ -53,13 +47,8 @@
                         Compare compare={}, Projection projection={}) const
             -> void
         {
-<<<<<<< HEAD
             low_comparisons_sorter<3u>{}(first+1u, first+4u, compare, projection);
-            detail::front_insert<4u>(first, compare, projection);
-=======
-            low_comparisons_sorter<3u>{}(first+1u, first+4u, compare);
-            front_insert<4u>(first, compare);
->>>>>>> 5ba16617
+            front_insert<4u>(first, compare, projection);
         }
     };
 }}
