--- conflicted
+++ resolved
@@ -29,12 +29,8 @@
 ////////////////////////////////////////////////////////////
 #include <functional>
 #include <utility>
-<<<<<<< HEAD
-#include <cpp-sort/sorter_facade.h>
 #include <cpp-sort/utility/identity.h>
 #include "../as_function.h"
-=======
->>>>>>> 5ba16617
 #include "../rotate_left.h"
 #include "../rotate_right.h"
 
@@ -55,7 +51,7 @@
             -> void
         {
             using std::swap;
-            auto&& proj = detail::as_function(projection);
+            auto&& proj = as_function(projection);
 
             if (compare(proj(first[1u]), proj(first[0u]))) {
                 if (compare(proj(first[2u]), proj(first[0u]))) {
@@ -68,15 +64,9 @@
                     swap(first[0u], first[1u]);
                 }
             } else {
-<<<<<<< HEAD
                 if (compare(proj(first[2u]), proj(first[1u]))) {
                     if (compare(proj(first[2u]), proj(first[0u]))) {
-                        detail::rotate_right<3u>(first);
-=======
-                if (compare(first[2u], first[1u])) {
-                    if (compare(first[2u], first[0u])) {
                         rotate_right<3u>(first);
->>>>>>> 5ba16617
                     } else {
                         swap(first[1u], first[2u]);
                     }
