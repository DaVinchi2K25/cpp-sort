/*
 * The MIT License (MIT)
 *
 * Copyright (c) 2015 Morwenn
 *
 * Permission is hereby granted, free of charge, to any person obtaining a copy
 * of this software and associated documentation files (the "Software"), to deal
 * in the Software without restriction, including without limitation the rights
 * to use, copy, modify, merge, publish, distribute, sublicense, and/or sell
 * copies of the Software, and to permit persons to whom the Software is
 * furnished to do so, subject to the following conditions:
 *
 * The above copyright notice and this permission notice shall be included in
 * all copies or substantial portions of the Software.
 *
 * THE SOFTWARE IS PROVIDED "AS IS", WITHOUT WARRANTY OF ANY KIND, EXPRESS OR
 * IMPLIED, INCLUDING BUT NOT LIMITED TO THE WARRANTIES OF MERCHANTABILITY,
 * FITNESS FOR A PARTICULAR PURPOSE AND NONINFRINGEMENT. IN NO EVENT SHALL THE
 * AUTHORS OR COPYRIGHT HOLDERS BE LIABLE FOR ANY CLAIM, DAMAGES OR OTHER
 * LIABILITY, WHETHER IN AN ACTION OF CONTRACT, TORT OR OTHERWISE, ARISING FROM,
 * OUT OF OR IN CONNECTION WITH THE SOFTWARE OR THE USE OR OTHER DEALINGS IN
 * THE SOFTWARE.
 */
#ifndef CPPSORT_DETAIL_SORTING_NETWORK_SORT18_H_
#define CPPSORT_DETAIL_SORTING_NETWORK_SORT18_H_

////////////////////////////////////////////////////////////
// Headers
////////////////////////////////////////////////////////////
#include <functional>
<<<<<<< HEAD
#include <cpp-sort/sorter_facade.h>
#include <cpp-sort/utility/identity.h>
=======
>>>>>>> 5ba16617
#include "../swap_if.h"

namespace cppsort
{
namespace detail
{
    template<>
    struct sorting_network_sorter_impl<18u>
    {
        template<
            typename RandomAccessIterator,
            typename Compare = std::less<>,
            typename Projection = utility::identity
        >
        auto operator()(RandomAccessIterator first, RandomAccessIterator,
                        Compare compare={}, Projection projection={}) const
            -> void
        {
<<<<<<< HEAD
            detail::swap_if(first[4u], first[12u], compare, projection);
            detail::swap_if(first[5u], first[13u], compare, projection);
            detail::swap_if(first[0u], first[7u], compare, projection);
            detail::swap_if(first[10u], first[17u], compare, projection);
            detail::swap_if(first[2u], first[3u], compare, projection);
            detail::swap_if(first[14u], first[15u], compare, projection);
            detail::swap_if(first[6u], first[8u], compare, projection);
            detail::swap_if(first[9u], first[11u], compare, projection);
            detail::swap_if(first[1u], first[16u], compare, projection);
            detail::swap_if(first[2u], first[6u], compare, projection);
            detail::swap_if(first[11u], first[15u], compare, projection);
            detail::swap_if(first[1u], first[9u], compare, projection);
            detail::swap_if(first[8u], first[16u], compare, projection);
            detail::swap_if(first[4u], first[10u], compare, projection);
            detail::swap_if(first[7u], first[13u], compare, projection);
            detail::swap_if(first[3u], first[12u], compare, projection);
            detail::swap_if(first[5u], first[14u], compare, projection);
            detail::swap_if(first[0u], first[2u], compare, projection);
            detail::swap_if(first[15u], first[17u], compare, projection);
            detail::swap_if(first[1u], first[4u], compare, projection);
            detail::swap_if(first[13u], first[16u], compare, projection);
            detail::swap_if(first[0u], first[5u], compare, projection);
            detail::swap_if(first[12u], first[17u], compare, projection);
            detail::swap_if(first[0u], first[1u], compare, projection);
            detail::swap_if(first[16u], first[17u], compare, projection);
            detail::swap_if(first[3u], first[7u], compare, projection);
            detail::swap_if(first[10u], first[14u], compare, projection);
            detail::swap_if(first[6u], first[9u], compare, projection);
            detail::swap_if(first[8u], first[11u], compare, projection);
            detail::swap_if(first[2u], first[15u], compare, projection);
            detail::swap_if(first[3u], first[8u], compare, projection);
            detail::swap_if(first[9u], first[14u], compare, projection);
            detail::swap_if(first[4u], first[5u], compare, projection);
            detail::swap_if(first[12u], first[13u], compare, projection);
            detail::swap_if(first[6u], first[10u], compare, projection);
            detail::swap_if(first[2u], first[6u], compare, projection);
            detail::swap_if(first[7u], first[11u], compare, projection);
            detail::swap_if(first[1u], first[4u], compare, projection);
            detail::swap_if(first[13u], first[16u], compare, projection);
            detail::swap_if(first[14u], first[15u], compare, projection);
            detail::swap_if(first[2u], first[3u], compare, projection);
            detail::swap_if(first[11u], first[15u], compare, projection);
            detail::swap_if(first[15u], first[16u], compare, projection);
            detail::swap_if(first[1u], first[2u], compare, projection);
            detail::swap_if(first[11u], first[14u], compare, projection);
            detail::swap_if(first[3u], first[6u], compare, projection);
            detail::swap_if(first[13u], first[14u], compare, projection);
            detail::swap_if(first[3u], first[4u], compare, projection);
            detail::swap_if(first[14u], first[15u], compare, projection);
            detail::swap_if(first[2u], first[3u], compare, projection);
            detail::swap_if(first[5u], first[6u], compare, projection);
            detail::swap_if(first[11u], first[12u], compare, projection);
            detail::swap_if(first[7u], first[9u], compare, projection);
            detail::swap_if(first[8u], first[10u], compare, projection);
            detail::swap_if(first[9u], first[10u], compare, projection);
            detail::swap_if(first[7u], first[8u], compare, projection);
            detail::swap_if(first[5u], first[11u], compare, projection);
            detail::swap_if(first[6u], first[12u], compare, projection);
            detail::swap_if(first[10u], first[12u], compare, projection);
            detail::swap_if(first[5u], first[7u], compare, projection);
            detail::swap_if(first[12u], first[14u], compare, projection);
            detail::swap_if(first[3u], first[5u], compare, projection);
            detail::swap_if(first[10u], first[13u], compare, projection);
            detail::swap_if(first[4u], first[7u], compare, projection);
            detail::swap_if(first[12u], first[13u], compare, projection);
            detail::swap_if(first[4u], first[5u], compare, projection);
            detail::swap_if(first[8u], first[9u], compare, projection);
            detail::swap_if(first[6u], first[9u], compare, projection);
            detail::swap_if(first[8u], first[11u], compare, projection);
            detail::swap_if(first[9u], first[12u], compare, projection);
            detail::swap_if(first[5u], first[8u], compare, projection);
            detail::swap_if(first[6u], first[7u], compare, projection);
            detail::swap_if(first[10u], first[11u], compare, projection);
            detail::swap_if(first[6u], first[8u], compare, projection);
            detail::swap_if(first[9u], first[11u], compare, projection);
            detail::swap_if(first[7u], first[10u], compare, projection);
            detail::swap_if(first[9u], first[10u], compare, projection);
            detail::swap_if(first[7u], first[8u], compare, projection);
=======
            swap_if(first[4u], first[12u], compare);
            swap_if(first[5u], first[13u], compare);
            swap_if(first[0u], first[7u], compare);
            swap_if(first[10u], first[17u], compare);
            swap_if(first[2u], first[3u], compare);
            swap_if(first[14u], first[15u], compare);
            swap_if(first[6u], first[8u], compare);
            swap_if(first[9u], first[11u], compare);
            swap_if(first[1u], first[16u], compare);
            swap_if(first[2u], first[6u], compare);
            swap_if(first[11u], first[15u], compare);
            swap_if(first[1u], first[9u], compare);
            swap_if(first[8u], first[16u], compare);
            swap_if(first[4u], first[10u], compare);
            swap_if(first[7u], first[13u], compare);
            swap_if(first[3u], first[12u], compare);
            swap_if(first[5u], first[14u], compare);
            swap_if(first[0u], first[2u], compare);
            swap_if(first[15u], first[17u], compare);
            swap_if(first[1u], first[4u], compare);
            swap_if(first[13u], first[16u], compare);
            swap_if(first[0u], first[5u], compare);
            swap_if(first[12u], first[17u], compare);
            swap_if(first[0u], first[1u], compare);
            swap_if(first[16u], first[17u], compare);
            swap_if(first[3u], first[7u], compare);
            swap_if(first[10u], first[14u], compare);
            swap_if(first[6u], first[9u], compare);
            swap_if(first[8u], first[11u], compare);
            swap_if(first[2u], first[15u], compare);
            swap_if(first[3u], first[8u], compare);
            swap_if(first[9u], first[14u], compare);
            swap_if(first[4u], first[5u], compare);
            swap_if(first[12u], first[13u], compare);
            swap_if(first[6u], first[10u], compare);
            swap_if(first[2u], first[6u], compare);
            swap_if(first[7u], first[11u], compare);
            swap_if(first[1u], first[4u], compare);
            swap_if(first[13u], first[16u], compare);
            swap_if(first[14u], first[15u], compare);
            swap_if(first[2u], first[3u], compare);
            swap_if(first[11u], first[15u], compare);
            swap_if(first[15u], first[16u], compare);
            swap_if(first[1u], first[2u], compare);
            swap_if(first[11u], first[14u], compare);
            swap_if(first[3u], first[6u], compare);
            swap_if(first[13u], first[14u], compare);
            swap_if(first[3u], first[4u], compare);
            swap_if(first[14u], first[15u], compare);
            swap_if(first[2u], first[3u], compare);
            swap_if(first[5u], first[6u], compare);
            swap_if(first[11u], first[12u], compare);
            swap_if(first[7u], first[9u], compare);
            swap_if(first[8u], first[10u], compare);
            swap_if(first[9u], first[10u], compare);
            swap_if(first[7u], first[8u], compare);
            swap_if(first[5u], first[11u], compare);
            swap_if(first[6u], first[12u], compare);
            swap_if(first[10u], first[12u], compare);
            swap_if(first[5u], first[7u], compare);
            swap_if(first[12u], first[14u], compare);
            swap_if(first[3u], first[5u], compare);
            swap_if(first[10u], first[13u], compare);
            swap_if(first[4u], first[7u], compare);
            swap_if(first[12u], first[13u], compare);
            swap_if(first[4u], first[5u], compare);
            swap_if(first[8u], first[9u], compare);
            swap_if(first[6u], first[9u], compare);
            swap_if(first[8u], first[11u], compare);
            swap_if(first[9u], first[12u], compare);
            swap_if(first[5u], first[8u], compare);
            swap_if(first[6u], first[7u], compare);
            swap_if(first[10u], first[11u], compare);
            swap_if(first[6u], first[8u], compare);
            swap_if(first[9u], first[11u], compare);
            swap_if(first[7u], first[10u], compare);
            swap_if(first[9u], first[10u], compare);
            swap_if(first[7u], first[8u], compare);
>>>>>>> 5ba16617
        }
    };
}}

#endif // CPPSORT_DETAIL_SORTING_NETWORK_SORT18_H_<|MERGE_RESOLUTION|>--- conflicted
+++ resolved
@@ -28,11 +28,7 @@
 // Headers
 ////////////////////////////////////////////////////////////
 #include <functional>
-<<<<<<< HEAD
-#include <cpp-sort/sorter_facade.h>
 #include <cpp-sort/utility/identity.h>
-=======
->>>>>>> 5ba16617
 #include "../swap_if.h"
 
 namespace cppsort
@@ -51,165 +47,84 @@
                         Compare compare={}, Projection projection={}) const
             -> void
         {
-<<<<<<< HEAD
-            detail::swap_if(first[4u], first[12u], compare, projection);
-            detail::swap_if(first[5u], first[13u], compare, projection);
-            detail::swap_if(first[0u], first[7u], compare, projection);
-            detail::swap_if(first[10u], first[17u], compare, projection);
-            detail::swap_if(first[2u], first[3u], compare, projection);
-            detail::swap_if(first[14u], first[15u], compare, projection);
-            detail::swap_if(first[6u], first[8u], compare, projection);
-            detail::swap_if(first[9u], first[11u], compare, projection);
-            detail::swap_if(first[1u], first[16u], compare, projection);
-            detail::swap_if(first[2u], first[6u], compare, projection);
-            detail::swap_if(first[11u], first[15u], compare, projection);
-            detail::swap_if(first[1u], first[9u], compare, projection);
-            detail::swap_if(first[8u], first[16u], compare, projection);
-            detail::swap_if(first[4u], first[10u], compare, projection);
-            detail::swap_if(first[7u], first[13u], compare, projection);
-            detail::swap_if(first[3u], first[12u], compare, projection);
-            detail::swap_if(first[5u], first[14u], compare, projection);
-            detail::swap_if(first[0u], first[2u], compare, projection);
-            detail::swap_if(first[15u], first[17u], compare, projection);
-            detail::swap_if(first[1u], first[4u], compare, projection);
-            detail::swap_if(first[13u], first[16u], compare, projection);
-            detail::swap_if(first[0u], first[5u], compare, projection);
-            detail::swap_if(first[12u], first[17u], compare, projection);
-            detail::swap_if(first[0u], first[1u], compare, projection);
-            detail::swap_if(first[16u], first[17u], compare, projection);
-            detail::swap_if(first[3u], first[7u], compare, projection);
-            detail::swap_if(first[10u], first[14u], compare, projection);
-            detail::swap_if(first[6u], first[9u], compare, projection);
-            detail::swap_if(first[8u], first[11u], compare, projection);
-            detail::swap_if(first[2u], first[15u], compare, projection);
-            detail::swap_if(first[3u], first[8u], compare, projection);
-            detail::swap_if(first[9u], first[14u], compare, projection);
-            detail::swap_if(first[4u], first[5u], compare, projection);
-            detail::swap_if(first[12u], first[13u], compare, projection);
-            detail::swap_if(first[6u], first[10u], compare, projection);
-            detail::swap_if(first[2u], first[6u], compare, projection);
-            detail::swap_if(first[7u], first[11u], compare, projection);
-            detail::swap_if(first[1u], first[4u], compare, projection);
-            detail::swap_if(first[13u], first[16u], compare, projection);
-            detail::swap_if(first[14u], first[15u], compare, projection);
-            detail::swap_if(first[2u], first[3u], compare, projection);
-            detail::swap_if(first[11u], first[15u], compare, projection);
-            detail::swap_if(first[15u], first[16u], compare, projection);
-            detail::swap_if(first[1u], first[2u], compare, projection);
-            detail::swap_if(first[11u], first[14u], compare, projection);
-            detail::swap_if(first[3u], first[6u], compare, projection);
-            detail::swap_if(first[13u], first[14u], compare, projection);
-            detail::swap_if(first[3u], first[4u], compare, projection);
-            detail::swap_if(first[14u], first[15u], compare, projection);
-            detail::swap_if(first[2u], first[3u], compare, projection);
-            detail::swap_if(first[5u], first[6u], compare, projection);
-            detail::swap_if(first[11u], first[12u], compare, projection);
-            detail::swap_if(first[7u], first[9u], compare, projection);
-            detail::swap_if(first[8u], first[10u], compare, projection);
-            detail::swap_if(first[9u], first[10u], compare, projection);
-            detail::swap_if(first[7u], first[8u], compare, projection);
-            detail::swap_if(first[5u], first[11u], compare, projection);
-            detail::swap_if(first[6u], first[12u], compare, projection);
-            detail::swap_if(first[10u], first[12u], compare, projection);
-            detail::swap_if(first[5u], first[7u], compare, projection);
-            detail::swap_if(first[12u], first[14u], compare, projection);
-            detail::swap_if(first[3u], first[5u], compare, projection);
-            detail::swap_if(first[10u], first[13u], compare, projection);
-            detail::swap_if(first[4u], first[7u], compare, projection);
-            detail::swap_if(first[12u], first[13u], compare, projection);
-            detail::swap_if(first[4u], first[5u], compare, projection);
-            detail::swap_if(first[8u], first[9u], compare, projection);
-            detail::swap_if(first[6u], first[9u], compare, projection);
-            detail::swap_if(first[8u], first[11u], compare, projection);
-            detail::swap_if(first[9u], first[12u], compare, projection);
-            detail::swap_if(first[5u], first[8u], compare, projection);
-            detail::swap_if(first[6u], first[7u], compare, projection);
-            detail::swap_if(first[10u], first[11u], compare, projection);
-            detail::swap_if(first[6u], first[8u], compare, projection);
-            detail::swap_if(first[9u], first[11u], compare, projection);
-            detail::swap_if(first[7u], first[10u], compare, projection);
-            detail::swap_if(first[9u], first[10u], compare, projection);
-            detail::swap_if(first[7u], first[8u], compare, projection);
-=======
-            swap_if(first[4u], first[12u], compare);
-            swap_if(first[5u], first[13u], compare);
-            swap_if(first[0u], first[7u], compare);
-            swap_if(first[10u], first[17u], compare);
-            swap_if(first[2u], first[3u], compare);
-            swap_if(first[14u], first[15u], compare);
-            swap_if(first[6u], first[8u], compare);
-            swap_if(first[9u], first[11u], compare);
-            swap_if(first[1u], first[16u], compare);
-            swap_if(first[2u], first[6u], compare);
-            swap_if(first[11u], first[15u], compare);
-            swap_if(first[1u], first[9u], compare);
-            swap_if(first[8u], first[16u], compare);
-            swap_if(first[4u], first[10u], compare);
-            swap_if(first[7u], first[13u], compare);
-            swap_if(first[3u], first[12u], compare);
-            swap_if(first[5u], first[14u], compare);
-            swap_if(first[0u], first[2u], compare);
-            swap_if(first[15u], first[17u], compare);
-            swap_if(first[1u], first[4u], compare);
-            swap_if(first[13u], first[16u], compare);
-            swap_if(first[0u], first[5u], compare);
-            swap_if(first[12u], first[17u], compare);
-            swap_if(first[0u], first[1u], compare);
-            swap_if(first[16u], first[17u], compare);
-            swap_if(first[3u], first[7u], compare);
-            swap_if(first[10u], first[14u], compare);
-            swap_if(first[6u], first[9u], compare);
-            swap_if(first[8u], first[11u], compare);
-            swap_if(first[2u], first[15u], compare);
-            swap_if(first[3u], first[8u], compare);
-            swap_if(first[9u], first[14u], compare);
-            swap_if(first[4u], first[5u], compare);
-            swap_if(first[12u], first[13u], compare);
-            swap_if(first[6u], first[10u], compare);
-            swap_if(first[2u], first[6u], compare);
-            swap_if(first[7u], first[11u], compare);
-            swap_if(first[1u], first[4u], compare);
-            swap_if(first[13u], first[16u], compare);
-            swap_if(first[14u], first[15u], compare);
-            swap_if(first[2u], first[3u], compare);
-            swap_if(first[11u], first[15u], compare);
-            swap_if(first[15u], first[16u], compare);
-            swap_if(first[1u], first[2u], compare);
-            swap_if(first[11u], first[14u], compare);
-            swap_if(first[3u], first[6u], compare);
-            swap_if(first[13u], first[14u], compare);
-            swap_if(first[3u], first[4u], compare);
-            swap_if(first[14u], first[15u], compare);
-            swap_if(first[2u], first[3u], compare);
-            swap_if(first[5u], first[6u], compare);
-            swap_if(first[11u], first[12u], compare);
-            swap_if(first[7u], first[9u], compare);
-            swap_if(first[8u], first[10u], compare);
-            swap_if(first[9u], first[10u], compare);
-            swap_if(first[7u], first[8u], compare);
-            swap_if(first[5u], first[11u], compare);
-            swap_if(first[6u], first[12u], compare);
-            swap_if(first[10u], first[12u], compare);
-            swap_if(first[5u], first[7u], compare);
-            swap_if(first[12u], first[14u], compare);
-            swap_if(first[3u], first[5u], compare);
-            swap_if(first[10u], first[13u], compare);
-            swap_if(first[4u], first[7u], compare);
-            swap_if(first[12u], first[13u], compare);
-            swap_if(first[4u], first[5u], compare);
-            swap_if(first[8u], first[9u], compare);
-            swap_if(first[6u], first[9u], compare);
-            swap_if(first[8u], first[11u], compare);
-            swap_if(first[9u], first[12u], compare);
-            swap_if(first[5u], first[8u], compare);
-            swap_if(first[6u], first[7u], compare);
-            swap_if(first[10u], first[11u], compare);
-            swap_if(first[6u], first[8u], compare);
-            swap_if(first[9u], first[11u], compare);
-            swap_if(first[7u], first[10u], compare);
-            swap_if(first[9u], first[10u], compare);
-            swap_if(first[7u], first[8u], compare);
->>>>>>> 5ba16617
+            swap_if(first[4u], first[12u], compare, projection);
+            swap_if(first[5u], first[13u], compare, projection);
+            swap_if(first[0u], first[7u], compare, projection);
+            swap_if(first[10u], first[17u], compare, projection);
+            swap_if(first[2u], first[3u], compare, projection);
+            swap_if(first[14u], first[15u], compare, projection);
+            swap_if(first[6u], first[8u], compare, projection);
+            swap_if(first[9u], first[11u], compare, projection);
+            swap_if(first[1u], first[16u], compare, projection);
+            swap_if(first[2u], first[6u], compare, projection);
+            swap_if(first[11u], first[15u], compare, projection);
+            swap_if(first[1u], first[9u], compare, projection);
+            swap_if(first[8u], first[16u], compare, projection);
+            swap_if(first[4u], first[10u], compare, projection);
+            swap_if(first[7u], first[13u], compare, projection);
+            swap_if(first[3u], first[12u], compare, projection);
+            swap_if(first[5u], first[14u], compare, projection);
+            swap_if(first[0u], first[2u], compare, projection);
+            swap_if(first[15u], first[17u], compare, projection);
+            swap_if(first[1u], first[4u], compare, projection);
+            swap_if(first[13u], first[16u], compare, projection);
+            swap_if(first[0u], first[5u], compare, projection);
+            swap_if(first[12u], first[17u], compare, projection);
+            swap_if(first[0u], first[1u], compare, projection);
+            swap_if(first[16u], first[17u], compare, projection);
+            swap_if(first[3u], first[7u], compare, projection);
+            swap_if(first[10u], first[14u], compare, projection);
+            swap_if(first[6u], first[9u], compare, projection);
+            swap_if(first[8u], first[11u], compare, projection);
+            swap_if(first[2u], first[15u], compare, projection);
+            swap_if(first[3u], first[8u], compare, projection);
+            swap_if(first[9u], first[14u], compare, projection);
+            swap_if(first[4u], first[5u], compare, projection);
+            swap_if(first[12u], first[13u], compare, projection);
+            swap_if(first[6u], first[10u], compare, projection);
+            swap_if(first[2u], first[6u], compare, projection);
+            swap_if(first[7u], first[11u], compare, projection);
+            swap_if(first[1u], first[4u], compare, projection);
+            swap_if(first[13u], first[16u], compare, projection);
+            swap_if(first[14u], first[15u], compare, projection);
+            swap_if(first[2u], first[3u], compare, projection);
+            swap_if(first[11u], first[15u], compare, projection);
+            swap_if(first[15u], first[16u], compare, projection);
+            swap_if(first[1u], first[2u], compare, projection);
+            swap_if(first[11u], first[14u], compare, projection);
+            swap_if(first[3u], first[6u], compare, projection);
+            swap_if(first[13u], first[14u], compare, projection);
+            swap_if(first[3u], first[4u], compare, projection);
+            swap_if(first[14u], first[15u], compare, projection);
+            swap_if(first[2u], first[3u], compare, projection);
+            swap_if(first[5u], first[6u], compare, projection);
+            swap_if(first[11u], first[12u], compare, projection);
+            swap_if(first[7u], first[9u], compare, projection);
+            swap_if(first[8u], first[10u], compare, projection);
+            swap_if(first[9u], first[10u], compare, projection);
+            swap_if(first[7u], first[8u], compare, projection);
+            swap_if(first[5u], first[11u], compare, projection);
+            swap_if(first[6u], first[12u], compare, projection);
+            swap_if(first[10u], first[12u], compare, projection);
+            swap_if(first[5u], first[7u], compare, projection);
+            swap_if(first[12u], first[14u], compare, projection);
+            swap_if(first[3u], first[5u], compare, projection);
+            swap_if(first[10u], first[13u], compare, projection);
+            swap_if(first[4u], first[7u], compare, projection);
+            swap_if(first[12u], first[13u], compare, projection);
+            swap_if(first[4u], first[5u], compare, projection);
+            swap_if(first[8u], first[9u], compare, projection);
+            swap_if(first[6u], first[9u], compare, projection);
+            swap_if(first[8u], first[11u], compare, projection);
+            swap_if(first[9u], first[12u], compare, projection);
+            swap_if(first[5u], first[8u], compare, projection);
+            swap_if(first[6u], first[7u], compare, projection);
+            swap_if(first[10u], first[11u], compare, projection);
+            swap_if(first[6u], first[8u], compare, projection);
+            swap_if(first[9u], first[11u], compare, projection);
+            swap_if(first[7u], first[10u], compare, projection);
+            swap_if(first[9u], first[10u], compare, projection);
+            swap_if(first[7u], first[8u], compare, projection);
         }
     };
 }}
