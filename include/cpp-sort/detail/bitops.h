/*
 * The MIT License (MIT)
 *
 * Copyright (c) 2015-2018 Morwenn
 *
 * Permission is hereby granted, free of charge, to any person obtaining a copy
 * of this software and associated documentation files (the "Software"), to deal
 * in the Software without restriction, including without limitation the rights
 * to use, copy, modify, merge, publish, distribute, sublicense, and/or sell
 * copies of the Software, and to permit persons to whom the Software is
 * furnished to do so, subject to the following conditions:
 *
 * The above copyright notice and this permission notice shall be included in
 * all copies or substantial portions of the Software.
 *
 * THE SOFTWARE IS PROVIDED "AS IS", WITHOUT WARRANTY OF ANY KIND, EXPRESS OR
 * IMPLIED, INCLUDING BUT NOT LIMITED TO THE WARRANTIES OF MERCHANTABILITY,
 * FITNESS FOR A PARTICULAR PURPOSE AND NONINFRINGEMENT. IN NO EVENT SHALL THE
 * AUTHORS OR COPYRIGHT HOLDERS BE LIABLE FOR ANY CLAIM, DAMAGES OR OTHER
 * LIABILITY, WHETHER IN AN ACTION OF CONTRACT, TORT OR OTHERWISE, ARISING FROM,
 * OUT OF OR IN CONNECTION WITH THE SOFTWARE OR THE USE OR OTHER DEALINGS IN
 * THE SOFTWARE.
 */
#ifndef CPPSORT_DETAIL_BITOPS_H_
#define CPPSORT_DETAIL_BITOPS_H_

////////////////////////////////////////////////////////////
// Headers
////////////////////////////////////////////////////////////
#include <cstddef>
#include <limits>
#include <type_traits>

namespace cppsort::detail
{
    // Returns 2^floor(log2(n)), assumes n > 0
    template<typename Unsigned>
    constexpr auto hyperfloor(Unsigned n)
        -> Unsigned
    {
        constexpr auto bound = std::numeric_limits<Unsigned>::digits / 2;
        for (std::size_t i = 1 ; i <= bound ; i <<= 1) {
            n |= (n >> i);
        }
        return n & ~(n >> 1);
    }

    // Returns floor(log2(n)), assumes n > 0

#if defined(__GNUC__) || defined(__clang__)
    constexpr auto log2(unsigned int n)
        -> unsigned int
    {
        return std::numeric_limits<unsigned int>::digits - __builtin_clz(n) - 1u;
    }

    constexpr auto log2(unsigned long n)
        -> unsigned long
    {
        return std::numeric_limits<unsigned long>::digits - __builtin_clzl(n) - 1ul;
    }

    constexpr auto log2(unsigned long long n)
        -> unsigned long long
    {
        return std::numeric_limits<unsigned long long>::digits - __builtin_clzll(n) - 1ull;
    }
#endif

    template<typename Integer>
    constexpr auto log2(Integer n)
        -> Integer
    {
        Integer log = 0;
        while (n >>= 1) {
            ++log;
        }
        return log;
    }
<<<<<<< HEAD
}
=======

    // Halves a positive number, using unsigned division if possible

    template<typename Integer>
    constexpr auto half(Integer value)
        -> std::enable_if_t<std::is_integral<Integer>::value, Integer>
    {
        return static_cast<Integer>(static_cast<std::make_unsigned_t<Integer>>(value) / 2);
    }

    template<typename T>
    constexpr auto half(T value)
        -> std::enable_if_t<not std::is_integral<T>::value, T>
    {
        return value / 2;
    }
}}
>>>>>>> 1136d2fc

#endif // CPPSORT_DETAIL_BITOPS_H_<|MERGE_RESOLUTION|>--- conflicted
+++ resolved
@@ -77,9 +77,6 @@
         }
         return log;
     }
-<<<<<<< HEAD
-}
-=======
 
     // Halves a positive number, using unsigned division if possible
 
@@ -96,7 +93,6 @@
     {
         return value / 2;
     }
-}}
->>>>>>> 1136d2fc
+}
 
 #endif // CPPSORT_DETAIL_BITOPS_H_