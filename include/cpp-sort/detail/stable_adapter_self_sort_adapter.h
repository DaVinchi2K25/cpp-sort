--- conflicted
+++ resolved
@@ -49,11 +49,7 @@
         stable_adapter() = default;
 
         // Automatic deduction guide
-<<<<<<< HEAD
-        constexpr explicit stable_adapter(self_sort_adapter<Sorter>) noexcept {};
-=======
         constexpr explicit stable_adapter(self_sort_adapter<Sorter>) noexcept {}
->>>>>>> 3761f850
 
         ////////////////////////////////////////////////////////////
         // Generic cases
