--- conflicted
+++ resolved
@@ -32,13 +32,7 @@
 #include <locale>
 #include <type_traits>
 #include <utility>
-<<<<<<< HEAD
-#include "../detail/detection.h"
-#include "../detail/remove_cvref.h"
-=======
-#include <cpp-sort/utility/static_const.h>
 #include "../detail/type_traits.h"
->>>>>>> 3761f850
 
 namespace cppsort
 {
@@ -173,11 +167,7 @@
             auto case_insensitive_less(const T& lhs, const T& rhs)
                 -> nope_type;
 
-<<<<<<< HEAD
             // It makes std::is_invocable easier to work with
-=======
-            // It makes is_invocable easier to work with
->>>>>>> 3761f850
             struct caller
             {
                 template<typename T>
@@ -209,11 +199,7 @@
                     template<typename U=T>
                     auto operator()(const T& lhs, const T& rhs) const
                         -> std::enable_if_t<
-<<<<<<< HEAD
                             not std::is_invocable_r_v<nope_type, caller, U, U, std::locale>,
-=======
-                            not is_invocable_r_v<nope_type, caller, U, U, std::locale>,
->>>>>>> 3761f850
                             decltype(case_insensitive_less(lhs, rhs, loc))
                         >
                     {
@@ -223,11 +209,7 @@
                     template<typename U=T>
                     auto operator()(const T& lhs, const T& rhs) const
                         -> std::enable_if_t<
-<<<<<<< HEAD
                             std::is_invocable_r_v<nope_type, caller, U, U, std::locale>,
-=======
-                            is_invocable_r_v<nope_type, caller, U, U, std::locale>,
->>>>>>> 3761f850
                             bool
                         >
                     {
@@ -257,11 +239,7 @@
                     template<typename U=T>
                     auto operator()(const T& lhs, const T& rhs) const
                         -> std::enable_if_t<
-<<<<<<< HEAD
                             std::negation_v<std::is_invocable_r<nope_type, caller, U, U>>,
-=======
-                            negation<is_invocable_r<nope_type, caller, U, U>>::value,
->>>>>>> 3761f850
                             decltype(case_insensitive_less(lhs, rhs))
                         >
                     {
@@ -271,17 +249,10 @@
                     template<typename U=T>
                     auto operator()(const T& lhs, const T& rhs) const
                         -> std::enable_if_t<
-<<<<<<< HEAD
                             std::conjunction_v<
                                 std::is_invocable_r<nope_type, caller, U, U>,
                                 std::negation<std::is_invocable_r<nope_type, caller, U, U, std::locale>>
                             >,
-=======
-                            conjunction<
-                                is_invocable_r<nope_type, caller, U, U>,
-                                negation<is_invocable_r<nope_type, caller, U, U, std::locale>>
-                            >::value,
->>>>>>> 3761f850
                             decltype(case_insensitive_less(lhs, rhs, loc))
                         >
                     {
@@ -291,17 +262,10 @@
                     template<typename U=T>
                     auto operator()(const T& lhs, const T& rhs) const
                         -> std::enable_if_t<
-<<<<<<< HEAD
                             std::conjunction_v<
                                 std::is_invocable_r<nope_type, caller, U, U>,
                                 std::is_invocable_r<nope_type, caller, U, U, std::locale>
                             >,
-=======
-                            conjunction<
-                                is_invocable_r<nope_type, caller, U, U>,
-                                is_invocable_r<nope_type, caller, U, U, std::locale>
-                            >::value,
->>>>>>> 3761f850
                             bool
                         >
                     {
