language: cpp

addons:
  apt:
    sources:
      - llvm-toolchain-trusty-5.0
      - ubuntu-toolchain-r-test
    packages:
      - clang-5.0
      - g++-7
      - valgrind

cache:
  apt: true
  ccache: true

matrix:
  include:

    # Linux clang
    - os: linux
      sudo: false
      env: BUILD_TYPE=Debug VALGRIND=true SANITIZE='' CMAKE_GENERATOR="Unix Makefiles"
      compiler: clang

    - os: linux
      sudo: false
      env: BUILD_TYPE=Debug VALGRIND=false SANITIZE=undefined CMAKE_GENERATOR="Unix Makefiles"
      compiler: clang

    - os: linux
      sudo: false
      env: BUILD_TYPE=Debug VALGRIND=false SANITIZE=address CMAKE_GENERATOR="Unix Makefiles"
      compiler: clang

    - os: linux
      sudo: false
      env: BUILD_TYPE=Release VALGRIND=false SANITIZE='' CMAKE_GENERATOR="Unix Makefiles"
      compiler: clang

    # Linux gcc
    - os: linux
      sudo: false
      env: BUILD_TYPE=Debug VALGRIND=true SANITIZE='' CMAKE_GENERATOR="Unix Makefiles"
      compiler: gcc

    - os: linux
      sudo: false
      env: BUILD_TYPE=Debug VALGRIND=false SANITIZE=undefined CMAKE_GENERATOR="Unix Makefiles"
      compiler: gcc

    - os: linux
      sudo: false
      env: BUILD_TYPE=Debug VALGRIND=false SANITIZE=address CMAKE_GENERATOR="Unix Makefiles"
      compiler: gcc

    - os: linux
      sudo: false
      env: BUILD_TYPE=Release VALGRIND=false SANITIZE='' CMAKE_GENERATOR="Unix Makefiles"
      compiler: gcc

    # OSX clang
    - os: osx
      osx_image: xcode8
      env: BUILD_TYPE=Debug VALGRIND=true SANITIZE='' CMAKE_GENERATOR="Xcode"
      compiler: clang

    - os: osx
      osx_image: xcode8
      env: BUILD_TYPE=Release VALGRIND=false SANITIZE='' CMAKE_GENERATOR="Xcode"
      compiler: clang

before_install:
  - if [ `uname` = 'Darwin' ]; then
        brew update &&
        brew install ccache valgrind &&
        export PATH="/usr/local/opt/ccache/libexec:$PATH";
    fi

install:
  - if [ "$CXX" = "g++" ]; then export CXX="g++-7"; fi
  - if [ "$CXX" = "clang++" ]; then export CXX="clang++-5.0"; fi

<<<<<<< HEAD
script: 
  - cmake -DCMAKE_BUILD_TYPE="${BUILD_TYPE}" -DSANITIZE="${SANITIZE}" .
  - make
  - if [ "${VALGRIND}" = "true" ]; then
      travis_wait 40 valgrind --leak-check=full --track-origins=yes --error-exitcode=1 testsuite/cpp-sort-testsuite --rng-seed $RANDOM;
=======
script:
  - cmake -H. -Bbuild
          -DCMAKE_CONFIGURATION_TYPES="${BUILD_TYPE}"
          -DCMAKE_BUILD_TYPE="${BUILD_TYPE}"
          -DSANITIZE="${SANITIZE}"
          -DUSE_VALGRIND=${VALGRIND}
          -G"${CMAKE_GENERATOR}"
  - if [ `uname` = 'Darwin' ]; then
        cmake --build build --config ${BUILD_TYPE} -- -jobs 2;
>>>>>>> 420f9116
    else
        cmake --build build --config ${BUILD_TYPE} -- -j2;
    fi
  - cd build/testsuite
  - travis_wait ctest -C ${BUILD_TYPE} --output-on-failure

notifications:
  email: false<|MERGE_RESOLUTION|>--- conflicted
+++ resolved
@@ -81,13 +81,6 @@
   - if [ "$CXX" = "g++" ]; then export CXX="g++-7"; fi
   - if [ "$CXX" = "clang++" ]; then export CXX="clang++-5.0"; fi
 
-<<<<<<< HEAD
-script: 
-  - cmake -DCMAKE_BUILD_TYPE="${BUILD_TYPE}" -DSANITIZE="${SANITIZE}" .
-  - make
-  - if [ "${VALGRIND}" = "true" ]; then
-      travis_wait 40 valgrind --leak-check=full --track-origins=yes --error-exitcode=1 testsuite/cpp-sort-testsuite --rng-seed $RANDOM;
-=======
 script:
   - cmake -H. -Bbuild
           -DCMAKE_CONFIGURATION_TYPES="${BUILD_TYPE}"
@@ -97,7 +90,6 @@
           -G"${CMAKE_GENERATOR}"
   - if [ `uname` = 'Darwin' ]; then
         cmake --build build --config ${BUILD_TYPE} -- -jobs 2;
->>>>>>> 420f9116
     else
         cmake --build build --config ${BUILD_TYPE} -- -j2;
     fi
