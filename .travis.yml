--- conflicted
+++ resolved
@@ -1,9 +1,5 @@
 language: cpp
 
-<<<<<<< HEAD
-dist: trusty
-=======
->>>>>>> f8c771d6
 sudo: false
 
 compiler:
@@ -19,20 +15,12 @@
 addons:
   apt:
     sources:
-<<<<<<< HEAD
       - sourceline: 'deb http://apt.llvm.org/trusty/ llvm-toolchain-trusty-5.0 main'
         key_url: 'https://apt.llvm.org/llvm-snapshot.gpg.key'
       - ubuntu-toolchain-r-test
     packages:
       - clang-5.0
       - g++-7
-=======
-      - llvm-toolchain-trusty-3.8
-      - ubuntu-toolchain-r-test
-    packages:
-      - clang-3.8
-      - g++-5
->>>>>>> f8c771d6
       - valgrind
 
 install:
